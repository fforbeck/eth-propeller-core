package org.adridadou.ethereum.propeller.rpc;

<<<<<<< HEAD
import java.util.ArrayList;
import java.util.Collections;
import java.util.List;
import java.util.Map;
import java.util.Optional;
import java.util.stream.Collectors;

import org.adridadou.ethereum.propeller.Crypto;
import org.adridadou.ethereum.propeller.EthereumBackend;
import org.adridadou.ethereum.propeller.event.BlockInfo;
import org.adridadou.ethereum.propeller.event.EthereumEventHandler;
import org.adridadou.ethereum.propeller.values.ChainId;
import org.adridadou.ethereum.propeller.values.EthAccount;
import org.adridadou.ethereum.propeller.values.EthAddress;
import org.adridadou.ethereum.propeller.values.EthData;
import org.adridadou.ethereum.propeller.values.EthHash;
import org.adridadou.ethereum.propeller.values.EthValue;
import org.adridadou.ethereum.propeller.values.EventData;
import org.adridadou.ethereum.propeller.values.GasPrice;
import org.adridadou.ethereum.propeller.values.GasUsage;
import org.adridadou.ethereum.propeller.values.Nonce;
import org.adridadou.ethereum.propeller.values.SmartContractByteCode;
import org.adridadou.ethereum.propeller.values.TransactionInfo;
import org.adridadou.ethereum.propeller.values.TransactionReceipt;
import org.adridadou.ethereum.propeller.values.TransactionRequest;
import org.adridadou.ethereum.propeller.values.TransactionStatus;
=======
import org.adridadou.ethereum.propeller.EthereumBackend;
import org.adridadou.ethereum.propeller.event.BlockInfo;
import org.adridadou.ethereum.propeller.event.EthereumEventHandler;
import org.adridadou.ethereum.propeller.values.*;
import org.ethereum.crypto.ECKey;
import org.ethereum.util.ByteUtil;
>>>>>>> 9e3d3f40
import org.slf4j.Logger;
import org.slf4j.LoggerFactory;
import org.web3j.protocol.core.methods.response.EthBlock;
import org.web3j.protocol.core.methods.response.Log;
import org.web3j.protocol.core.methods.response.Transaction;

<<<<<<< HEAD
=======
import java.math.BigInteger;
import java.util.*;
import java.util.stream.Collectors;

>>>>>>> 9e3d3f40
/**
 * Created by davidroon on 20.01.17.
 * This code is released under Apache 2 license
 */
public class EthereumRpc implements EthereumBackend {
    private static final Logger logger = LoggerFactory.getLogger(EthereumRpc.class);

    private final Web3JFacade web3JFacade;
    private final EthereumRpcEventGenerator ethereumRpcEventGenerator;
    private final ChainId chainId;

    public EthereumRpc(Web3JFacade web3JFacade, ChainId chainId, EthereumRpcConfig config) {
        this.web3JFacade = web3JFacade;
        this.ethereumRpcEventGenerator = new EthereumRpcEventGenerator(web3JFacade, config, this);
        this.chainId = chainId;
    }

    @Override
    public GasPrice getGasPrice() {
        return web3JFacade.getGasPrice();
    }

    @Override
    public EthValue getBalance(EthAddress address) {
        return EthValue.wei(web3JFacade.getBalance(address).getBalance());
    }

    @Override
    public boolean addressExists(EthAddress address) {
        return web3JFacade.getTransactionCount(address).intValue() > 0 || web3JFacade.getBalance(address).getBalance().intValue() > 0 || !web3JFacade.getCode(address).isEmpty();
    }

    @Override
    public EthHash submit(TransactionRequest request, Nonce nonce) {
        org.ethereum.core.Transaction transaction = createTransaction(nonce, getGasPrice(), request);
        transaction.sign(ECKey.fromPrivate(request.getAccount().getBigIntPrivateKey()));
        web3JFacade.sendTransaction(EthData.of(transaction.getEncoded()));
        return EthHash.of(transaction.getHash());
    }

    private org.ethereum.core.Transaction createTransaction(Nonce nonce, GasPrice gasPrice, TransactionRequest request) {
        byte[] nonceBytes = encodeBigInt(nonce.getValue());
        byte[] gasPriceBytes = encodeBigInt(gasPrice.getPrice().inWei());
        byte[] gasBytes = encodeBigInt(request.getGasLimit().getUsage());
        byte[] valueBytes = encodeBigInt(request.getValue().inWei());

        return new org.ethereum.core.Transaction(nonceBytes, gasPriceBytes, gasBytes,
                request.getAddress().toData().data, valueBytes, request.getData().data, chainId.id);
    }

    private byte[] encodeBigInt(BigInteger value) {
        if(BigInteger.ZERO.equals(value)){
            return ByteUtil.EMPTY_BYTE_ARRAY;
        }
        return ByteUtil.bigIntegerToBytes(value);
    }

    @Override
    public GasUsage estimateGas(EthAccount account, EthAddress address, EthValue value, EthData data) {
        return new GasUsage(web3JFacade.estimateGas(account, address, value, data));
    }

    @Override
    public Nonce getNonce(EthAddress currentAddress) {
        return new Nonce(web3JFacade.getTransactionCount(currentAddress));
    }

    @Override
    public long getCurrentBlockNumber() {
        return web3JFacade.getCurrentBlockNumber();
    }

    @Override
    public Optional<BlockInfo> getBlock(long number) {
        return web3JFacade.getBlock(number).map(this::toBlockInfo);
    }

    @Override
    public Optional<BlockInfo> getBlock(EthHash ethHash) {
        return web3JFacade.getBlock(ethHash).map(this::toBlockInfo);
    }

    @Override
    public SmartContractByteCode getCode(EthAddress address) {
        return web3JFacade.getCode(address);
    }

    @Override
    public EthData constantCall(EthAccount account, EthAddress address, EthValue value, EthData data) {
        return web3JFacade.constantCall(account, address, data);
    }

    @Override
    public void register(EthereumEventHandler eventHandler) {
        ethereumRpcEventGenerator.addListener(eventHandler);
    }

    @Override
    public Optional<TransactionInfo> getTransactionInfo(EthHash hash) {
<<<<<<< HEAD
        return Optional.ofNullable(web3JFacade.getReceipt(hash))
                .filter(web3jReceipt -> web3jReceipt.getBlockHash() != null) //Parity gives receipt even if not included yet
                .flatMap(web3jReceipt -> Optional.ofNullable(web3JFacade.getTransaction(hash))
=======
        System.out.println("getting info for " + hash.withLeading0x());
        return Optional.ofNullable(web3JFacade.getReceipt(hash)).flatMap(web3jReceipt -> Optional.ofNullable(web3JFacade.getTransaction(hash))
>>>>>>> 9e3d3f40
                .map(transaction -> {
                    TransactionReceipt receipt = toReceipt(transaction, web3jReceipt);
                    TransactionStatus status = transaction.getBlockHash().isEmpty() ? TransactionStatus.Unknown : TransactionStatus.Executed;
                    System.out.println("getting receipt " + receipt.isSuccessful + ":" + receipt.error + ":" + status.name());
                    return new TransactionInfo(hash, receipt, status, EthHash.of(transaction.getBlockHash()));
                })
        );
    }

    BlockInfo toBlockInfo(EthBlock ethBlock) {
        return Optional.ofNullable(ethBlock.getBlock()).map(block -> {
            try {
                Map<String, EthBlock.TransactionObject> txObjects = block.getTransactions().stream()
                        .map(tx -> (EthBlock.TransactionObject) tx.get()).collect(Collectors.toMap(EthBlock.TransactionObject::getHash, e -> e));

                Map<String, org.web3j.protocol.core.methods.response.TransactionReceipt> receipts = txObjects.values().stream()
                        .map(tx -> Optional.ofNullable(web3JFacade.getReceipt(EthHash.of(tx.getHash()))))
                        .filter(Optional::isPresent)
                        .map(Optional::get)
                        .filter(web3jReceipt -> web3jReceipt.getBlockHash() != null) //Parity gives receipt even if not included yet
                        .collect(Collectors.toMap(org.web3j.protocol.core.methods.response.TransactionReceipt::getTransactionHash, e -> e));

                List<TransactionReceipt> receiptList = receipts.entrySet().stream()
                        .map(entry -> toReceipt(txObjects.get(entry.getKey()), entry.getValue())).collect(Collectors.toList());

                return new BlockInfo(block.getNumber().longValue(), receiptList);
            } catch (Throwable ex) {
                logger.error("error while converting to block info", ex);
                return new BlockInfo(block.getNumber().longValue(), Collections.emptyList());
            }
        }).orElseGet(() -> new BlockInfo(-1, new ArrayList<>()));
    }

    private TransactionReceipt toReceipt(Transaction tx, org.web3j.protocol.core.methods.response.TransactionReceipt receipt) {
        boolean successful = !receipt.getGasUsed().equals(tx.getGas());
        String error = "";
        if (!successful) {
            error = "All the gas was used! an error occurred";
        }

        return new TransactionReceipt(EthHash.of(receipt.getTransactionHash()), EthHash.of(receipt.getBlockHash()), EthAddress.of(receipt.getFrom()), EthAddress.of(receipt.getTo()), EthAddress.of(receipt.getContractAddress()), EthData.of(tx.getInput()), error, EthData.empty(), successful, toEventInfos(EthHash.of(receipt.getTransactionHash()), receipt.getLogs()), EthValue.wei(tx.getValue()));
    }

    private List<EventData> toEventInfos(EthHash transactionHash, List<Log> logs) {
        return logs.stream().map(log -> this.toEventInfo(transactionHash, log)).collect(Collectors.toList());
    }

    private EventData toEventInfo(EthHash transactionHash, Log log) {
        List<EthData> topics = log.getTopics().stream().map(EthData::of).collect(Collectors.toList());
        if(topics.size() > 0) {
            EthData eventSignature = topics.get(0);
            EthData eventArguments = EthData.of(log.getData());
            return new EventData(transactionHash, eventSignature, eventArguments, topics.subList(1, topics.size()));
        } else {
            return new EventData(transactionHash, EthData.empty(), EthData.empty(), new ArrayList<>());
        }
    }
}<|MERGE_RESOLUTION|>--- conflicted
+++ resolved
@@ -1,6 +1,6 @@
 package org.adridadou.ethereum.propeller.rpc;
 
-<<<<<<< HEAD
+import java.math.BigInteger;
 import java.util.ArrayList;
 import java.util.Collections;
 import java.util.List;
@@ -8,7 +8,6 @@
 import java.util.Optional;
 import java.util.stream.Collectors;
 
-import org.adridadou.ethereum.propeller.Crypto;
 import org.adridadou.ethereum.propeller.EthereumBackend;
 import org.adridadou.ethereum.propeller.event.BlockInfo;
 import org.adridadou.ethereum.propeller.event.EthereumEventHandler;
@@ -27,27 +26,14 @@
 import org.adridadou.ethereum.propeller.values.TransactionReceipt;
 import org.adridadou.ethereum.propeller.values.TransactionRequest;
 import org.adridadou.ethereum.propeller.values.TransactionStatus;
-=======
-import org.adridadou.ethereum.propeller.EthereumBackend;
-import org.adridadou.ethereum.propeller.event.BlockInfo;
-import org.adridadou.ethereum.propeller.event.EthereumEventHandler;
-import org.adridadou.ethereum.propeller.values.*;
 import org.ethereum.crypto.ECKey;
 import org.ethereum.util.ByteUtil;
->>>>>>> 9e3d3f40
 import org.slf4j.Logger;
 import org.slf4j.LoggerFactory;
 import org.web3j.protocol.core.methods.response.EthBlock;
 import org.web3j.protocol.core.methods.response.Log;
 import org.web3j.protocol.core.methods.response.Transaction;
 
-<<<<<<< HEAD
-=======
-import java.math.BigInteger;
-import java.util.*;
-import java.util.stream.Collectors;
-
->>>>>>> 9e3d3f40
 /**
  * Created by davidroon on 20.01.17.
  * This code is released under Apache 2 license
@@ -147,14 +133,9 @@
 
     @Override
     public Optional<TransactionInfo> getTransactionInfo(EthHash hash) {
-<<<<<<< HEAD
         return Optional.ofNullable(web3JFacade.getReceipt(hash))
                 .filter(web3jReceipt -> web3jReceipt.getBlockHash() != null) //Parity gives receipt even if not included yet
                 .flatMap(web3jReceipt -> Optional.ofNullable(web3JFacade.getTransaction(hash))
-=======
-        System.out.println("getting info for " + hash.withLeading0x());
-        return Optional.ofNullable(web3JFacade.getReceipt(hash)).flatMap(web3jReceipt -> Optional.ofNullable(web3JFacade.getTransaction(hash))
->>>>>>> 9e3d3f40
                 .map(transaction -> {
                     TransactionReceipt receipt = toReceipt(transaction, web3jReceipt);
                     TransactionStatus status = transaction.getBlockHash().isEmpty() ? TransactionStatus.Unknown : TransactionStatus.Executed;
